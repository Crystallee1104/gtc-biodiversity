--- conflicted
+++ resolved
@@ -3,20 +3,14 @@
 
 See https://networkx.org/documentation/stable/index.html for graph operations.
 """
-<<<<<<< HEAD
 from __future__ import annotations
-=======
->>>>>>> de5470b8
 import bz2
 import gzip
 import os
 import pathlib
 import pickle
 from copy import deepcopy
-<<<<<<< HEAD
-=======
 from dataclasses import dataclass
->>>>>>> de5470b8
 from itertools import zip_longest
 from typing import Dict, List, Optional, Tuple, Union
 
@@ -25,13 +19,8 @@
 import numpy as np
 import pyproj
 import rasterio
-import rtree as rtree_lib
 import shapely
-<<<<<<< HEAD
-from shapely.ops import unary_union
-=======
 from shapely.prepared import prep
->>>>>>> de5470b8
 from src.data_loading.rasterio_utils import polygonise
 from src.models.binary_graph_operations import identify_node
 from tqdm import tqdm
@@ -127,16 +116,11 @@
             polygonisation creating invalid geometries.
         """
         super().__init__()
-<<<<<<< HEAD
-        self._graph = nx.Graph()
-        self._habitats = {}
-=======
         self.graph = nx.Graph()
         self._habitats: Dict[str, Habitat] = {}
         self._crs: Union[str, pyproj.CRS] = crs
         self._columns_to_rename: Optional[Dict[str, str]] = columns_to_rename
         self._tolerance: float = tolerance
->>>>>>> de5470b8
 
         if raster_save_path is not None:
             raster_save_path = pathlib.Path(raster_save_path)
@@ -207,30 +191,15 @@
         return self._habitats
 
     @property
-<<<<<<< HEAD
-    def rtree(self) -> rtree_lib.index.Index:
-        """Return Rtree object."""
-        return self._rtree
-=======
     def crs(self):
         """Return crs of dataframe."""
         return self.df.crs
->>>>>>> de5470b8
-
-    @property
-    def habitats(self) -> Dict[str, nx.Graph]:
-        """Return habitat dictionary."""
-        return self._habitats
 
     def _load_from_vector_path(
         self,
         vector_path: pathlib.Path,
         load_slice=None,
-<<<<<<< HEAD
-    ) -> rtree_lib.index.Index:
-=======
     ) -> gpd.GeoDataFrame:
->>>>>>> de5470b8
         """
         Load graph and dataframe with vector data from GeoPackage or shape file.
 
@@ -240,11 +209,7 @@
             load. Defaults to None, meaning load all rows.
 
         Returns:
-<<<<<<< HEAD
-            rtree_lib.index.Index: The Rtree object used to build the graph.
-=======
             gpd.GeoDataFrame: The dataframe containing polygon objects.
->>>>>>> de5470b8
         """
         # First try to load as GeoPackage, then as Shapefile.
         if slice is not None:
@@ -262,11 +227,7 @@
         raster_path: pathlib.Path,
         save_path: Optional[pathlib.Path],
         **raster_kwargs,
-<<<<<<< HEAD
-    ) -> rtree_lib.index.Index:
-=======
     ) -> gpd.GeoDataFrame:
->>>>>>> de5470b8
         """
         Load raster data from a GeoTiff file, then load graph and dataframe.
 
@@ -281,29 +242,16 @@
             but Shapefiles also work.
 
         Returns:
-<<<<<<< HEAD
-            rtree_lib.index.Index: The Rtree object used to build the graph.
-        """
-        with rasterio.Env():
-            with rasterio.open(raster_path) as image:
-                # Load band 1 (Assumes that landcover map is in first band by default)
-                data = image.read(1)
-=======
             gpd.GeoDataFrame: The dataframe containing polygon objects.
         """
         with rasterio.open(raster_path) as image:
             # Load band 1 (Assumes that landcover map is in first band by default)
             data = image.read(1)
->>>>>>> de5470b8
         return self._load_from_raster(data, save_path, **raster_kwargs)
 
     def _load_from_raster(
         self, data_array: np.ndarray, save_path: Optional[pathlib.Path], **raster_kwargs
-<<<<<<< HEAD
-    ) -> rtree_lib.index.Index:
-=======
     ) -> gpd.GeoDataFrame:
->>>>>>> de5470b8
         """
         Load raster data, polygonise, then load graph and dataframe.
 
@@ -321,11 +269,7 @@
             but Shapefiles also work.
 
         Returns:
-<<<<<<< HEAD
-            rtree_lib.index.Index: The Rtree object used to build the graph.
-=======
             gpd.GeoDataFrame: The dataframe containing polygon objects.
->>>>>>> de5470b8
         """
         vector_df = polygonise(data_array=data_array, **raster_kwargs)
         if save_path is not None:
@@ -335,11 +279,7 @@
                 vector_df.to_file(save_path, driver="ESRI Shapefile")
         return self._load_from_dataframe(vector_df, tolerance=self._tolerance)
 
-<<<<<<< HEAD
-    def _load_from_graph_path(self, graph_path: pathlib.Path) -> rtree_lib.index.Index:
-=======
     def _load_from_graph_path(self, graph_path: pathlib.Path) -> gpd.GeoDataFrame:
->>>>>>> de5470b8
         """
         Load networkx graph and dataframe objects from a pickle file.
 
@@ -348,11 +288,7 @@
             with gzip or bz2.
 
         Returns:
-<<<<<<< HEAD
-            rtree_lib.index.Index: The Rtree object used to build the graph.
-=======
             gpd.GeoDataFrame: The dataframe containing polygon objects.
->>>>>>> de5470b8
         """
         if graph_path.suffix == ".bz2":
             with bz2.BZ2File(graph_path, "rb") as bz2_file:
@@ -390,11 +326,7 @@
         self,
         df: gpd.GeoDataFrame,
         tolerance: float = 0.0,
-<<<<<<< HEAD
-    ) -> rtree_lib.index.Index:
-=======
     ) -> gpd.GeoDataFrame:
->>>>>>> de5470b8
         """
         Convert geopandas dataframe to networkx graph.
 
@@ -412,11 +344,7 @@
             not columns in the dataframe.
 
         Returns:
-<<<<<<< HEAD
-            rtree_lib.index.Index: The Rtree object used to build the graph.
-=======
             gpd.GeoDataFrame: The dataframe containing polygon objects.
->>>>>>> de5470b8
         """
         if tolerance < 0.0:
             raise ValueError("`tolerance` must be greater than 0.")
@@ -426,22 +354,6 @@
             raise ValueError("`class_label` must be a column in the dataframe.")
         if "geometry" not in df.columns:
             raise ValueError("`geometry` must be a column in the dataframe.")
-<<<<<<< HEAD
-        # If no attribute list is given, all
-        # columns in df are used
-        if attributes is None:
-            attributes = df.columns.tolist()
-        elif not set(attributes).issubset(df.columns):
-            raise ValueError("`attributes` must only contain column names in `df`.")
-
-        geom: Dict[int, shapely.Polygon] = df.geometry.to_dict()
-        # Build Rtree from geometry
-        tree = rtree_lib.index.Index()
-        for index, polygon in geom.items():
-            tree.insert(index, polygon.bounds)
-        # this dict maps polygon indices in df to a list
-        # of neighbouring polygon indices
-=======
         # Assign crs
         if df.crs is None:
             df.crs = self._crs
@@ -456,7 +368,6 @@
         class_labels: List[int] = df.class_label.tolist()
         # this dict maps polygon row numbers in df to a list
         # of neighbouring polygon row numbers
->>>>>>> de5470b8
         graph_dict = {}
 
         if tolerance > 0:
@@ -470,28 +381,12 @@
         ):
             if tolerance > 0:
                 # find the indexes of all polygons which intersect with this one
-<<<<<<< HEAD
-                neighbours: List[int] = [
-                    nbr_index
-                    for nbr_index in tree.intersection(new_polygon.bounds)
-                    if nbr_index != index and geom[nbr_index].intersects(new_polygon)
-                ]
-            else:
-                neighbours = [
-                    nbr_index
-                    for nbr_index in tree.intersection(polygon.bounds)
-                    if nbr_index != index and geom[nbr_index].intersects(polygon)
-                ]
-            # this dict maps polygon indices in df to a list
-            # of neighbouring polygon indices
-=======
                 neighbours = df.sindex.query(
                     new_polygons[index], predicate="intersects"
                 )
             else:
                 neighbours = df.sindex.query(polygon, predicate="intersects")
 
->>>>>>> de5470b8
             graph_dict[index] = neighbours
             # add each polygon as a node to the graph with useful attributes
             self.graph.add_node(
@@ -569,23 +464,13 @@
         self.df = self.df.sort_index()
         # Add edges from final node to all neighbours of the original
         self.graph.add_edges_from(
-<<<<<<< HEAD
-            zip_longest([final_index], adjacency_list, fillvalue=final_index)
-=======
             zip_longest([final_index], adjacency_set, fillvalue=final_index)
->>>>>>> de5470b8
         )
 
     def add_habitat(
         self,
         name: str,
         valid_classes: List[int],
-<<<<<<< HEAD
-        max_travel_distance: float,
-        barrier_classes: List[int],
-    ):
-        """Add habitat graph to habitats dictionary."""
-=======
         max_travel_distance: float = 0.0,
         add_distance: bool = False,
     ) -> None:
@@ -615,36 +500,10 @@
         """
         if max_travel_distance < 0:
             raise ValueError("`max_travel_distance` must be greater than 0.")
->>>>>>> de5470b8
         hgraph: nx.Graph = deepcopy(self.graph)
         # Remove all edges in the graph, then at the end we only have edges
         # between nodes less than `max_travel_distance` apart
         hgraph.clear_edges()
-<<<<<<< HEAD
-
-        for node in hgraph.nodes:
-            if hgraph.nodes[node]["class_label"] not in valid_classes:
-                continue
-
-            polygon = hgraph.nodes[node]["geometry"]
-            buff_poly = polygon.buffer(max_travel_distance)
-            poss_neighbours = list(self.rtree.intersection(buff_poly.bounds))
-            for nbr in poss_neighbours:
-                if hgraph.nodes[node]["class_label"] in barrier_classes:
-                    continue
-
-                nbr_polygon = hgraph.nodes[nbr]["geometry"]
-                if not hgraph.has_edge(node, nbr) and nbr_polygon.intersects(buff_poly):
-                    distance = polygon.distance(nbr_polygon)
-                    hgraph.add_edge(node, nbr, distance=distance)
-
-        self.habitats[name] = hgraph
-
-    def identify_node(
-        self, node_id: int, other_graph: GeoGraph, mode: str
-    ) -> List[int]:
-        return identify_node(self.nodes[node_id], other_graph=other_graph, mode=mode)
-=======
         # Get lists of polygons and buff polygons to avoid repeatedly querying
         # the dataframe
         polygons: List[shapely.Polygon] = self.df.geometry.tolist()
@@ -732,4 +591,8 @@
         geom = [self.df.geometry.iloc[list(comp)].unary_union for comp in components]
         gdf = gpd.GeoDataFrame({"geometry": geom}, crs=self.df.crs)
         return gdf, components
->>>>>>> de5470b8
+
+    def identify_node(
+        self, node_id: int, other_graph: GeoGraph, mode: str
+    ) -> List[int]:
+        return identify_node(self.nodes[node_id], other_graph=other_graph, mode=mode)